#![allow(dead_code)]

use std::{
    collections::HashMap,
    io::{BufRead, Read, Seek, SeekFrom},
    path::Path,
};

use crate::{
    file::*,
    util::{self, mulf},
    LoadError, LoadProgress, Model, TokenId, Vocabulary,
};
use crate::{ElementType, Hyperparameters};
use ggml_loader::util::*;
use ggml_loader::ContainerType;
use memmap2::Mmap;

pub(crate) fn load(
    path: impl AsRef<Path>,
    prefer_mmap: bool,
    n_context_tokens: usize,
    mut load_progress_callback: impl FnMut(LoadProgress),
) -> Result<Model, LoadError> {
    let main_path = path.as_ref();

    let file = File::open(main_path).map_err(|e| LoadError::OpenFileFailed {
        source: e,
        path: main_path.to_owned(),
    })?;
    let mut reader = BufReader::new(&file);

    // Verify magic
    let model_type: ContainerType = match read_u32(&mut reader)? {
        ggml::FILE_MAGIC_GGMF => ContainerType::GGMF,
        ggml::FILE_MAGIC_GGJT => ContainerType::GGJT,
        ggml::FILE_MAGIC_UNVERSIONED => ContainerType::GGML,
        _ => {
            return Err(LoadError::InvalidMagic {
                path: main_path.to_owned(),
            })
        }
    };

    // Load format version
    match model_type {
        ContainerType::GGMF | ContainerType::GGJT => {
            let _version: u32 = match read_u32(&mut reader)? {
                ggml::FORMAT_VERSION => ggml::FORMAT_VERSION,
                version => return Err(LoadError::InvalidFormatVersion { version }),
            };
        }
        ContainerType::GGML => {}
    }

    // =================
    // Load hyper params
    // =================

    // NOTE: Field order matters! Data is laid out in the file exactly
    // in this order.
    let hparams = Hyperparameters {
        n_vocab: read_i32(&mut reader)?.try_into()?,
        n_ctx: n_context_tokens,
        n_embd: read_i32(&mut reader)?.try_into()?,
        n_mult: read_i32(&mut reader)?.try_into()?,
        n_head: read_i32(&mut reader)?.try_into()?,
        n_layer: read_i32(&mut reader)?.try_into()?,
        n_rot: read_i32(&mut reader)?.try_into()?,
        element_type: {
            let ftype = read_i32(&mut reader)?;
            decode_element_type(ftype).ok_or_else(|| LoadError::UnsupportedElementType(ftype))
        }?,
    };

    let n_ff =
        ((2 * (4 * hparams.n_embd) / 3 + hparams.n_mult - 1) / hparams.n_mult) * hparams.n_mult;

    load_progress_callback(LoadProgress::HyperparametersLoaded(&hparams));

    // ===============
    // Load vocabulary
    // ===============
    let vocabulary = {
        let mut vocab = Vocabulary::default();

        for i in 0..hparams.n_vocab {
            let len = read_i32(&mut reader)?;
            let id = i as TokenId;
            let token = read_bytes_with_len(&mut reader, len.try_into()?)?;

            let score = match model_type {
                ContainerType::GGMF | ContainerType::GGJT => read_f32(&mut reader)?,
                ContainerType::GGML => {
                    // Legacy model, set empty score
                    0.
                }
            };

            vocab.push_token(id, token, score);
        }

        vocab
    };

    // for the big tensors, we have the option to store the data in 16-bit
    // floats or quantized in order to save memory and also to speed up the
    // computation
    let wtype = hparams.element_type;

    let n_embd = hparams.n_embd;
    let n_layer = hparams.n_layer;
    let n_vocab = hparams.n_vocab;

    let alloc = !(prefer_mmap && model_type.support_mmap());

    let ctx_size = {
        // Use 64-bit math to prevent overflow.
        let mut ctx_size: usize = (5 + 10 * n_layer) * 256; // object overhead

        if alloc {
            let mut model_size: usize = 0;

            ctx_size += mulf!(n_embd, n_vocab, ggml::type_sizef(wtype)); // tok_embeddings
            ctx_size += mulf!(n_embd, ggml::type_sizef(ggml::Type::F32)); // norm
            ctx_size += mulf!(n_embd, n_vocab, ggml::type_sizef(wtype)); // output

            model_size += mulf!(n_layer, n_embd, ggml::type_sizef(ggml::Type::F32)); // attention_norm

            model_size += mulf!(n_layer, n_embd, n_embd, ggml::type_sizef(wtype)); // wq
            model_size += mulf!(n_layer, n_embd, n_embd, ggml::type_sizef(wtype)); // wk
            model_size += mulf!(n_layer, n_embd, n_embd, ggml::type_sizef(wtype)); // wv
            model_size += mulf!(n_layer, n_embd, n_embd, ggml::type_sizef(wtype)); // wo

            model_size += mulf!(n_layer, n_embd, ggml::type_sizef(ggml::Type::F32)); // ffn_norm

            model_size += mulf!(n_layer, n_ff, n_embd, ggml::type_sizef(wtype)); // w1
            model_size += mulf!(n_layer, n_ff, n_embd, ggml::type_sizef(wtype)); // w2
            model_size += mulf!(n_layer, n_ff, n_embd, ggml::type_sizef(wtype)); // w3

            ctx_size += model_size;
        }

        load_progress_callback(LoadProgress::ContextSize { bytes: ctx_size });

        ctx_size
    };

    // Initialize the context
    let context = ggml::Context::init(ctx_size, alloc);

    let (mmap, mmap_ptr) = if prefer_mmap && model_type.support_mmap() {
        let mmap = unsafe { Mmap::map(&file)? };
        let ptr = mmap.as_ptr();
        (Some(mmap), Some(ptr))
    } else {
        (None, None)
    };

    let mut model = Model::new(context, hparams, vocabulary, n_ff, wtype, model_type, mmap);
    match model_type {
        ContainerType::GGMF | ContainerType::GGML => {
            let file_offset = reader.stream_position()?;
            drop(reader);
            load_weights_ggmf_or_unversioned(
                file_offset,
                main_path,
                load_progress_callback,
                model.tensors_mut(),
            )?
        }
        ContainerType::GGJT => {
            load_weights_ggjt(
                &mut reader,
                mmap_ptr,
                main_path,
                load_progress_callback,
                model.tensors_mut(),
            )?;
        }
    }

    Ok(model)
}

/// Helper function. Reads a string from the buffer and returns it.
pub(crate) fn read_string(reader: &mut impl BufRead, len: usize) -> Result<String, LoadError> {
    let mut buf = vec![0; len];
    reader
        .read_exact(&mut buf)
        .map_err(|e| LoadError::ReadExactFailed {
            source: e,
            bytes: buf.len(),
        })?;
    let s = String::from_utf8(buf)?;
    Ok(s)
}

fn load_weights_ggmf_or_unversioned(
    file_offset: u64,
    main_path: &Path,
    mut load_progress_callback: impl FnMut(LoadProgress),
    tensors: &mut HashMap<String, ggml::Tensor>,
) -> Result<(), LoadError> {
    use std::{fs::File, io::BufReader};

    let paths = util::find_all_model_files(main_path)?;

    let n_parts = paths.len();
    for (i, part_path) in paths.into_iter().enumerate() {
        let part_id = i;

        load_progress_callback(LoadProgress::PartLoading {
            file: &part_path,
            current_part: i,
            total_parts: n_parts,
        });

        let mut part_reader = BufReader::new(File::open(&part_path)?);

        // Skip metadata
        part_reader.seek(SeekFrom::Start(file_offset))?;

        let mut total_size = 0;
        let mut n_tensors = 0;

        // Load weights
        loop {
            if !has_data_left(&mut part_reader)? {
                break;
            }

            let n_dims = usize::try_from(read_i32(&mut part_reader)?)?;
            let length = read_i32(&mut part_reader)?;
            let ftype = read_i32(&mut part_reader)?;

            let (nelements, ne, tensor_name, tensor, split_type, bpe) = load_tensor_header_ggmf(
                n_dims,
                &mut part_reader,
                length,
                tensors,
                &part_path,
                n_parts,
                ftype,
            )?;

            if n_dims == 1 || n_parts == 1 {
                if (nelements * bpe) / ggml::blck_size(tensor.get_type()) != tensor.nbytes() {
                    return Err(LoadError::TensorWrongSize {
                        tensor_name,
                        path: part_path,
                    });
                }

                if part_id == 0 {
                    // SAFETY: yolo, same as original code
                    let slice = unsafe {
                        let data = tensor.data();
                        std::slice::from_raw_parts_mut(data as *mut u8, tensor.nbytes())
                    };
                    part_reader.read_exact(slice)?;
                } else {
                    part_reader.seek(SeekFrom::Current(tensor.nbytes() as i64))?;
                }

                total_size += tensor.nbytes();
            } else {
                if (nelements * bpe) / ggml::blck_size(tensor.get_type())
                    != tensor.nbytes() / n_parts
                {
                    return Err(LoadError::TensorWrongSize {
                        tensor_name,
                        path: part_path,
                    });
                }

                if split_type == 0 {
                    let np0 = ne[0];
                    let row_size = (usize::try_from(tensor.get_ne()[0])?
                        / ggml::blck_size(tensor.get_type()))
                        * ggml::type_size(tensor.get_type());

                    assert_eq!(row_size, tensor.get_nb()[1]);

                    for i1 in 0..ne[1] {
                        let offset_row = i1 as usize * row_size;
                        let offset = offset_row
                            + ((part_id * np0 as usize) / ggml::blck_size(tensor.get_type()))
                                * ggml::type_size(tensor.get_type());
                        // SAFETY: yolo, same as original code
                        unsafe {
                            let ptr = tensor.data().add(offset);
                            let slice =
                                std::slice::from_raw_parts_mut(ptr as *mut u8, row_size / n_parts);
                            part_reader.read_exact(slice)?;
                        }
                    }
                } else {
                    let np1 = ne[1];
                    let row_size = (usize::try_from(tensor.get_ne()[0])?
                        / ggml::blck_size(tensor.get_type()))
                        * ggml::type_size(tensor.get_type());

                    for i1 in 0..ne[1] {
                        let offset_row = (i1 as usize + part_id * np1 as usize) * row_size;
                        // SAFETY: yolo, same as original code
                        unsafe {
                            let ptr = tensor.data().add(offset_row);
                            let slice = std::slice::from_raw_parts_mut(ptr as *mut u8, row_size);
                            part_reader.read_exact(slice)?;
                        }
                    }
                }

                total_size += tensor.nbytes() / n_parts;
            }

            n_tensors += 1;
            load_progress_callback(LoadProgress::PartTensorLoaded {
                file: &part_path,
                current_tensor: n_tensors.try_into()?,
                tensor_count: tensors.len(),
            });
        }

        load_progress_callback(LoadProgress::PartLoaded {
            file: &part_path,
            byte_size: total_size,
            tensor_count: n_tensors.try_into()?,
        });
    }
<<<<<<< HEAD

    Ok(model)
=======
    Ok(())
}

#[allow(clippy::type_complexity)]
fn load_tensor_header_ggmf<'a>(
    n_dims: usize,
    reader: &mut impl BufRead,
    length: i32,
    tensors: &'a mut HashMap<String, ggml::Tensor>,
    path: &Path,
    n_parts: usize,
    ftype: i32,
) -> Result<(usize, [i64; 2], String, &'a mut ggml::Tensor, i32, usize), LoadError> {
    let mut nelements = 1;
    let mut ne = [1i64, 1i64];
    assert!(n_dims <= ne.len());
    #[allow(clippy::needless_range_loop)]
    for i in 0..n_dims {
        ne[i] = read_i32(reader)? as i64;
        nelements *= usize::try_from(ne[i])?;
    }
    let tensor_name = read_string(reader, length as usize)?;
    let Some(tensor) = tensors.get_mut(&tensor_name)
        else {
            return Err(LoadError::UnknownTensor { tensor_name, path: path.to_owned() });
        };
    #[allow(clippy::if_same_then_else)]
    let split_type = if tensor_name.contains("tok_embeddings") {
        0
    } else if tensor_name.contains("layers") {
        if tensor_name.contains("attention.wo.weight") {
            0
        } else if tensor_name.contains("feed_forward.w2.weight") {
            0
        } else {
            1
        }
    } else if tensor_name.contains("output") {
        1
    } else {
        0
    };
    if n_dims == 1 {
        if tensor.nelements() != nelements {
            return Err(LoadError::TensorWrongSize {
                tensor_name,
                path: path.to_owned(),
            });
        }
    } else if tensor.nelements() / n_parts != nelements {
        return Err(LoadError::TensorWrongSize {
            tensor_name,
            path: path.to_owned(),
        });
    }
    if n_dims == 1 {
        if tensor.get_ne()[0] != ne[0] || tensor.get_ne()[1] != ne[1] {
            return Err(LoadError::TensorWrongSize {
                tensor_name,
                path: path.to_owned(),
            });
        }
    } else if split_type == 0 {
        if tensor.get_ne()[0] / i64::try_from(n_parts)? != ne[0] || tensor.get_ne()[1] != ne[1] {
            return Err(LoadError::TensorWrongSize {
                tensor_name,
                path: path.to_owned(),
            });
        }
    } else if tensor.get_ne()[0] != ne[0] || tensor.get_ne()[1] / i64::try_from(n_parts)? != ne[1] {
        return Err(LoadError::TensorWrongSize {
            tensor_name,
            path: path.to_owned(),
        });
    }
    let bpe = tensor_type_size(ftype, ne);
    let bpe = match bpe {
        Some(x) => x,
        None => {
            return Err(LoadError::InvalidFtype {
                tensor_name,
                ftype,
                path: path.to_owned(),
            });
        }
    };
    Ok((nelements, ne, tensor_name, tensor, split_type, bpe))
}

fn tensor_type_size(ftype: i32, ne: [i64; 2]) -> Option<usize> {
    let ftype = decode_element_type(ftype)?;
    match ftype {
        ElementType::Q4_0 | ElementType::Q4_1 => {
            assert_eq!(ne[0] % 64, 0);
        }
        _ => {}
    }
    Some(ggml::type_size(ftype))
}

fn load_weights_ggjt(
    reader: &mut (impl BufRead + Seek),
    mmap_base: Option<*const u8>,
    path: &Path,
    mut load_progress_callback: impl FnMut(LoadProgress),
    tensors: &mut HashMap<String, ggml::Tensor>,
) -> Result<(), LoadError>
// where R: std::io::Read
{
    let mut loop_i = 0;
    let mut total_loaded_bytes = 0;
    load_progress_callback(LoadProgress::PartLoading {
        file: path,
        current_part: 0,
        total_parts: 1,
    });

    loop {
        if !has_data_left(reader)? {
            break;
        }

        let n_dims = read_i32(reader)? as usize;
        let length = read_i32(reader)?;
        let ftype = read_i32(reader)?;

        let mut nelements: usize = 1;
        let mut ne = [1i64, 1];
        assert!(n_dims <= ne.len());
        #[allow(clippy::needless_range_loop)]
        for i in 0..n_dims {
            let dim = read_i32(reader)? as usize;
            ne[i] = dim as i64;
            nelements *= dim;
        }
        let tensor_name = read_string(reader, length as usize)?;
        let Some(tensor) = tensors.get_mut(&tensor_name)
        else {
            return Err(LoadError::UnknownTensor { tensor_name, path: path.to_owned() });
        };

        if tensor.nelements() != nelements {
            return Err(LoadError::TensorWrongSize {
                tensor_name,
                path: path.to_owned(),
            });
        }
        let tensor_ne = tensor.get_ne();
        if tensor_ne[0] != ne[0] || tensor_ne[1] != ne[1] {
            return Err(LoadError::TensorWrongSize {
                tensor_name,
                path: path.to_owned(),
            });
        }

        match tensor_type_size(ftype, ne) {
            Some(_) => {}
            None => {
                return Err(LoadError::InvalidFtype {
                    tensor_name,
                    ftype,
                    path: path.to_owned(),
                });
            }
        };

        if let Some(mmap_base) = mmap_base {
            load_tensor_ggjt_mmap(reader, mmap_base, tensor)?;
        } else {
            load_tensor_ggjt_copy(reader, tensor)?;
        }

        total_loaded_bytes += tensor.nbytes() as u64;

        load_progress_callback(LoadProgress::PartTensorLoaded {
            file: path,
            current_tensor: loop_i,
            tensor_count: tensors.len(),
        });

        loop_i += 1;
    }

    load_progress_callback(LoadProgress::PartLoaded {
        file: path,
        byte_size: total_loaded_bytes as usize,
        tensor_count: loop_i,
    });

    Ok(())
}

fn load_tensor_ggjt_mmap(
    reader: &mut (impl BufRead + Seek),
    mmap_base: *const u8,
    tensor: &mut ggml::Tensor,
) -> Result<(), LoadError> {
    let offset_curr = reader.stream_position()?;
    let offset_aligned: u64 = (offset_curr + 31) & !31;
    unsafe {
        let ptr = mmap_base.offset(offset_aligned as isize);
        tensor.set_data(ptr as *mut std::ffi::c_void);
    }
    reader.seek(SeekFrom::Start(offset_aligned + tensor.nbytes() as u64))?;
    Ok(())
}

fn load_tensor_ggjt_copy<'a>(
    reader: &mut (impl BufRead + Seek),
    tensor: &'a mut ggml::Tensor,
) -> Result<(), LoadError> {
    let offset_curr = reader.stream_position()?;
    let offset_aligned: u64 = (offset_curr + 31) & !31;
    reader.seek(SeekFrom::Start(offset_aligned))?;

    let buf: &'a mut [u8] =
        unsafe { std::slice::from_raw_parts_mut(tensor.data() as *mut u8, tensor.nbytes()) };
    reader.read_exact(buf)?;

    Ok(())
>>>>>>> 2e62a18d
}<|MERGE_RESOLUTION|>--- conflicted
+++ resolved
@@ -7,7 +7,6 @@
 };
 
 use crate::{
-    file::*,
     util::{self, mulf},
     LoadError, LoadProgress, Model, TokenId, Vocabulary,
 };
@@ -22,6 +21,9 @@
     n_context_tokens: usize,
     mut load_progress_callback: impl FnMut(LoadProgress),
 ) -> Result<Model, LoadError> {
+    use std::fs::File;
+    use std::io::BufReader;
+
     let main_path = path.as_ref();
 
     let file = File::open(main_path).map_err(|e| LoadError::OpenFileFailed {
@@ -47,7 +49,12 @@
         ContainerType::GGMF | ContainerType::GGJT => {
             let _version: u32 = match read_u32(&mut reader)? {
                 ggml::FORMAT_VERSION => ggml::FORMAT_VERSION,
-                version => return Err(LoadError::InvalidFormatVersion { version }),
+                version => {
+                    return Err(LoadError::InvalidFormatVersion {
+                        container_type: model_type,
+                        version,
+                    })
+                }
             };
         }
         ContainerType::GGML => {}
@@ -329,10 +336,6 @@
             tensor_count: n_tensors.try_into()?,
         });
     }
-<<<<<<< HEAD
-
-    Ok(model)
-=======
     Ok(())
 }
 
@@ -553,5 +556,4 @@
     reader.read_exact(buf)?;
 
     Ok(())
->>>>>>> 2e62a18d
 }